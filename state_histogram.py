#!/usr/bin/env python
"""Determine how often it occurs that 2 people are attempting to be in a room
together and actually succeed in communicating. Write that data to an S3
bucket so a dashboard can pull it out.

Usage::

    ES_URL=... ES_USERNAME=... ES_PASSWORD=... python state_histogram.py

Specifically, for each set of overlapping join-leave spans in a room, what is
the furthest state the link-clicker reaches (since we can't tell how far the
built-in client gets, and sendrecv implies at least one party has
bidirectional flow)? We emit a histogram of the answer to that question.

Idealized state sequences for the 2 different types of clients::

    Unregistered/Registered:
        action = join refresh* leave
        state = <none>

    Link-clicker:
        action = join (status / refresh)+ leave
        state = waiting starting receiving sending? sendrecv  # These can come out of order due to varying latencies in transports.

    Iff action=status, there's a state.

"""
from collections import OrderedDict
from datetime import datetime, timedelta, date
from itertools import groupby
import json
from os import environ
from os.path import dirname, join
import cPickle as pickle

from boto.s3.connection import S3Connection
from boto.s3.key import Key
from pyelasticsearch import ElasticSearch, ElasticHttpNotFoundError


# Update this, and the next update will wipe out all saved data and start from
# scratch. A good reason to do this is if you improve the accuracy of the
# computations.
VERSION = 7

# The first date for which data for this metric was available in ES is 4/30.
# Before this, the userType field is missing. I suspect the data is wrong on
# 4/30, as the sendrecv rate is ridiculously low, so I'm starting at 5/1.
<<<<<<< HEAD
BEGINNING_OF_TIME = date(2015, 8, 22)
=======
BEGINNING_OF_TIME = date(2015, 9, 3)
>>>>>>> 02fda28c

# Number of seconds without network activity to allow before assuming a room
# participant is timed out. When this many seconds goes by, they time out.
TIMEOUT_SECS = 60 * 5
TIMEOUT_DURATION = timedelta(0, TIMEOUT_SECS)


class StateCounter(object):
    """A histogram of link-clicker states"""

    def __init__(self, buckets=()):
        """If you want a bucket to be guaranteed to show up, pass it in as one
        of ``buckets``. Otherwise, I'll make them dynamically."""
        self.total = 0
        self.d = OrderedDict((b, 0) for b in buckets)

    def incr(self, state):
        self.d[state] = self.d.get(state, 0) + 1
        self.total += 1

    def histogram(self, stars=100):
        """Return an ASCII-art bar chart for debugging and exploration."""
        ret = []
        STARS = 100
        for state, count in self.d.iteritems():
            ret.append('{state: >9} {bar} {count}'.format(
                state=state,
                bar='*' * (STARS * count / (self.total or 1)),
                count=count))
        return '\n'.join(ret)

    def __str__(self):
        """Distribute 100 stars over all the state, modulo rounding errors."""
        return self.histogram()

    def as_dict(self):
        """Return a dictionary with a key for total and for every bucket."""
        return dict(total=self.total, **self.d)

    def __nonzero__(self):
        return self.total != 0


def decode_es_datetime(es_datetime):
    """Turn an elasticsearch datetime into a datetime object."""
    try:
        return datetime.strptime(es_datetime, '%Y-%m-%dT%H:%M:%S')
    except ValueError:
        # For newer ES versions
        return datetime.strptime(es_datetime, '%Y-%m-%dT%H:%M:%S.%fZ')


def events_from_day(iso_day, es, size=1000000):
    """Return all Events from the given day, in order by room token and then
    timestamp."""
    # Optimize: Can I do this with aggregations and/or scripts or at least use
    # aggs to reduce it to rooms that ever have 2 people (whether
    # simultaneously or not) in them?
    hits = es.search({
        'query': {
            'filtered': {
                'query': {
                    'match_all': {}
                },
                'filter': {
                    'and': [
                        {'term': {'path': 'rooms'}},  # Assumption: "rooms" doesn't show up as a token (it's too short).
                        {'term': {'method': 'post'}},  # GETs are not usefully related to state flow.
                        {'range': {'code': {'gte': 200, 'lt': 300}}},  # no errors
                        {'exists': {'field': 'token'}},  # Assumption: token property is never present when unpopulated.
                        # Leave out unsupported iPad browsers, which
                        # nonetheless end up in our logs and show "join"
                        # actions. They have "iPad" as user_agent_os and a
                        # missing user_agent_browser field:
                        {'not': {'and': [{'term': {'user_agent_os.raw': 'iPad'}},
                                         {'not': {'exists': {'field': 'user_agent_browser.raw'}}}]}}
                    ]
                }
            }
        },
        'sort': ['token.raw', 'Timestamp'],
        'size': size,  # TODO: Slice nicely. As is, we get only 100K hits in a day, so YAGNI.
        '_source': {'include': ['action', 'token', 'userType', 'state',
                                'Timestamp', 'user_agent_browser',
                                'user_agent_version']}
    },
    index='loop-app-logs-%s' % iso_day,
    doc_type='request.summary')['hits']['hits']

    for hit in hits:
        source = hit['_source']
        action_and_state = source.get('action'), source.get('state')
        try:
            class_ = EVENT_CLASSES_BY_ACTION_AND_STATE[action_and_state]
        except KeyError:
            print "Unexpected action/state pair: %s" % (action_and_state,)
            continue
        yield class_(
            token=source['token'],
            is_clicker=source['userType'] == 'Link-clicker',  # TODO: Make sure there's nothing invalid in this field.
            timestamp=decode_es_datetime(source['Timestamp']),
            browser=source.get('user_agent_browser', ''),
            version=source.get('user_agent_version', 0))


class Event(object):
    # progression: An int whose greater magnitude represents more advanced
    # progression through the room states, culminating in sendrecv. Everything
    # is pretty arbitrary except that SendRecv has the max.

    def __init__(self, token, is_clicker, timestamp, browser=None, version=None):
        self.token = token
        self.is_clicker = is_clicker
        self.timestamp = timestamp
        self.browser = browser
        self.version = version if version else None  # int or None, never 0

    def __str__(self):
        return '<%s %s by %s at %s>' % (
            self.__class__.__name__,
            self.token, 'clicker' if self.is_clicker else 'built-in',
            self.timestamp)

    def __repr__(self):
        return self.__str__()

    def is_close_to_midnight(self):
        """Return whether I am so close to midnight that the segment
        containing me may span into the next day."""
        return self.timestamp + timedelta(seconds=TIMEOUT_SECS) >= self.next_midnight()

    def next_midnight(self):
        """Return the next midnight after me."""
        return datetime(self.timestamp.year,
                        self.timestamp.month,
                        self.timestamp.day) + timedelta(days=1)

    def __eq__(self, other):
        return self.__dict__ == other.__dict__

    @classmethod
    def name(cls):
        return cls.__name__.lower()

    @property
    def firefox_version(self):
        """Return the integral Firefox major version that sent me.

        If it isn't Firefox at all, return None.

        """
        return self.version if self.browser == 'Firefox' else None


class Timeout(Event):
    """A virtual event we materialize to represent a user timing out"""
    progression = -100


class Refresh(Event):
    # This has a very low precedence because it happens every 5 minutes,
    # regardless of progression through other states. We wouldn't want it to
    # obscure more interesting states.
    progression = -3


class Leave(Event):
    progression = -2


class Join(Event):
    progression = -1


class Waiting(Event):
    progression = 0


class Starting(Event):
    progression = 1


class Receiving(Event):
    progression = 2


class Sending(Event):
    progression = 3


class SendRecv(Event):
    progression = 4  # must be the max


EVENT_CLASSES_BY_ACTION_AND_STATE = {
    ('join', None): Join,
    ('leave', None): Leave,
    ('refresh', None): Refresh,
    ('status', 'waiting'): Waiting,
    ('status', 'starting'): Starting,
    ('status', 'receiving'): Receiving,
    ('status', 'sending'): Sending,
    ('status', 'sendrecv'): SendRecv
}
EVENT_CLASSES_WORST_FIRST = sorted(
    EVENT_CLASSES_BY_ACTION_AND_STATE.itervalues(),
    key=lambda e: e.progression)


class Segment(object):
    """An iterable of events, plus some metadata about the collection as a
    whole"""

    def __init__(self, events=None):
        """
        :arg events: A list of events for me to encompass
        """
        self._events = events or []

    def append(self, event):
        self._events.append(event)

    def extend(self, events):
        self._events.extend(events)

    def snapshotting(self, built_in, clicker):
        """Copy some state we want to preserve from the room participants.

        This accounts for situations in which, say, A joins, then B joins and
        leaves, then B rejoins. In that case, the 2nd segment would not contain
        any A events, but we still need to take A's reached states into
        account. A caller can use snapshotting() to pass them in. We copy so
        future mutations of the participants don't change our data.

        Return self.

        """
        self._built_in_states = built_in.states_reached.copy()
        self._min_firefox_version = built_in.min_firefox_version
        self._clicker_states = clicker.states_reached.copy()
        return self

    def __nonzero__(self):
        return bool(self._events)

    def __iter__(self):
        return iter(self._events)

    def furthest_state(self):
        """Return the closest state to sendrecv reached in me.

        If the built-in user is using FF 40 or later, take advantage of the
        state reporting it provides, and demand that both the link-clicker and
        the built-in user reach a state before it is deemed the "furthest".

        If not, report on just the link-clicker.

        """
        states = self._clicker_states.copy()
        if self._min_firefox_version and self._min_firefox_version >= 40:
            # If a browser < 40 is used at any point, don't expect too much of the
            # data.
            states &= self._built_in_states
            if not states:
                # This happens less than once in 1000 sessions.
                print 'No common states between built-in and clicker. This may be due to timing slop. Going with max state.'
                states = self._clicker_states | self._built_in_states
        return PROGRESSION_TO_EVENT_CLASS[max(s.progression for s in states)]

    def is_failure(self):
        """Return whether I have failed."""
        return self.furthest_state() is not SendRecv


class Participant(object):
    def __init__(self):
        self._clear_most()
        self._maybe_clear_rest()

    def _clear_most(self):
        """Clear the fields that should clear immediately upon leaving."""
        # Whether I am in the room:
        self.in_room = False
        # The last network activity I did. If I've done none since I last
        # exited the room, None:
        self.last_event = None
        self._just_cleared_most = True

    def _maybe_clear_rest(self):
        """Clear the fields that we let persist after a leave, just until the
        next join.

        We leave these fields alone when a participant leaves (or times out of)
        a room so we can still see what the furthest state reached (or the min
        FF version) was. They then get cleared automatically right before the
        next event.

        """
        if self._just_cleared_most:
            self._just_cleared_most = False
            self.states_reached = set()
            # Minimum FF version used by built-in client:
            self.min_firefox_version = None  # None or int > 0

    def do(self, event):
        """Update my state as if I'd just performed an Event."""
        self._maybe_clear_rest()
        self.states_reached.add(type(event))
        if not event.is_clicker and event.firefox_version:
            self.min_firefox_version = min(event.firefox_version,
                                           self.min_firefox_version or 10000)
        if isinstance(event, Leave):
            self._clear_most()
        else:  # Any other kind of event means he's in the room.
            # Refreshing means you're saying "I'm in the room!" Adding Refresh
            # drops the number of leaves-before-joins from 44 to 35 on a
            # sampling of 10K log entries.
            self.in_room = True
            self.last_event = event

    def advance_to(self, timestamp):
        """Note that this participant didn't make any network noise until such
        and such a time.

        If this causes him to timeout, return a Timeout.

        """
        self._maybe_clear_rest()
        last = self.last_event
        if last and timestamp - last.timestamp >= TIMEOUT_DURATION:  # timed out
            self._clear_most()
            return Timeout(last.token,
                           last.is_clicker,
                           last.timestamp + TIMEOUT_DURATION)


PROGRESSION_TO_EVENT_CLASS = {
    cls.progression: cls
    for cls in EVENT_CLASSES_BY_ACTION_AND_STATE.itervalues()}


def fence(predicate, iterable):
    """Split an iterable into 2 lists according to a predicate."""
    pred_true = []
    pred_false = []
    for item in iterable:
        (pred_true if predicate(item) else pred_false).append(item)
    return pred_true, pred_false


class Bucket(object):
    """An abstraction to reading and writing to a single key in an S3 bucket"""

    def __init__(self, bucket_name, key, access_key_id, secret_access_key):
        s3 = S3Connection(aws_access_key_id=access_key_id,
                          aws_secret_access_key=secret_access_key)
        bucket = s3.get_bucket(bucket_name, validate=False)  # We lack the privs to validate, so the bucket had better exist.
        self._key = Key(bucket=bucket, name=key)

    def read(self):
        return self._read(self._key.get_contents_as_string())

    def write(self, data):
        self._key.set_contents_from_string(self._write(data))


class VersionedJsonBucket(Bucket):
    """An abstraction for reading and writing a JSON-formatted data structure
    to a single *existing* S3 key

    If we start to care about more keys, revise this to at least share
    a connection.

    """
    def _read(self, contents):
        """Return JSON-decoded contents of the S3 key and the version of its
        format."""
        # UTF-8 comes out of get_contents_as_string().
        # We expect the key to have something (like {}) in it in the first
        # place. I don't trust boto yet to not spuriously return ''.
        contents = json.loads(contents)
        return contents.get('version', 0), contents.get('metrics', [])

    def _write(self, data):
        """Save a JSON-encoded data structure to the S3 key."""
        # UTF-8 encoded:
        contents = {'version': VERSION, 'metrics': data}
        return json.dumps(contents, ensure_ascii=True, separators=(',', ':'))


class PickleBucket(Bucket):
    def _read(self, contents):
        return pickle.loads(contents)

    def _write(self, data):
        return pickle.dumps(data)


def days_between(start, end):
    """Yield each datetime.date in the interval [start, end)."""
    while start < end:
        yield start
        start += timedelta(days=1)  # safe across DST because dates have no concept of hours


class Room(object):
    """State machine tracking the progress of conversations in a chat room

    Play back join/leave activity, assuming each event happens at a unique
    time (which should be close enough to true, since we log to the thousandth
    of a sec) and seeing if any built-in client (of which there should be only
    1) is in the room when any link-clicker (of which there might be multiple
    though theoretically no more than 1 at a time) is.

    """
    def __init__(self):
        self._clear()

    def _clear(self):
        self.clicker = Participant()
        self.built_in = Participant()
        self.segment = Segment()
        self.in_session = False  # whether there are 2 people in the room

    def do(self, event):
        """Update my state as if ``event`` has happened, returning a segment
        if one has just finished."""

        def ordered_timeouts(doer_timeout, other_timeout):
            """Return the timeouts that happened, in chronological order."""
            timeouts = []
            if doer_timeout:
                timeouts.append(doer_timeout)
            if other_timeout:
                timeouts.append(other_timeout)
            timeouts.sort(key=lambda e: e.timestamp)
            return timeouts

        # Assumption: There is <=1 link-clicker and <=1 built-in client in each
        # room. This is not actually strictly true: it is possible for 2
        # browsers to join if they're signed into the same FF Account.
        doer, other = ((self.clicker, self.built_in) if event.is_clicker
                       else (self.built_in, self.clicker))

        # Timeouts will intrinsically be timestamped before the event:
        other_timeout = other.advance_to(event.timestamp)
        doer_timeout = doer.advance_to(event.timestamp)  # Detect doer crashes.
        doer.do(event)

        if self.in_session:
            # Maybe a session ends:
            if not (self.clicker.in_room and self.built_in.in_room):
                self.in_session = False
                timeouts = ordered_timeouts(doer_timeout, other_timeout)
                if timeouts:
                    # The first of the one or more timeouts ended the segment.
                    # (Both timeouts will intrinsically have a timestamp
                    # before the doer's current event.)
                    self.segment.append(timeouts.pop(0))
                    # Start the next segment with the event after the ending
                    # timeout, whether it's another timeout or the event
                    # itself:
                    next_segment = Segment(timeouts + [event])
                else:
                    # It wasn't a timeout that ended the session; it must have
                    # been the event, so include it:
                    self.segment.append(event)
                    next_segment = Segment()

                ret, self.segment = self.segment, next_segment
                return ret.snapshotting(built_in=self.built_in,
                                        clicker=self.clicker)
            else:  # still in session, so nobody timed out
                self.segment.append(event)
        else:
            # Add timeouts to segment. We aren't in a session, so we can add
            # timeouts without worrying about whether they should end the
            # segment.
            timeouts = ordered_timeouts(doer_timeout, other_timeout)
            self.segment.extend(timeouts)

            self.segment.append(event)

            # Maybe a session begins:
            if self.clicker.in_room and self.built_in.in_room:
                self.in_session = True

            # clicker.in_room + built_in.in_room can be unequal to the
            # "participants" field of the log entry because I'm applying the
            # rule "Only 1 built-in client at a time in a room", and the app
            # server isn't. For instance, in a series of logs wherein a
            # built-in joins, refreshes, and then presumably crashes and joins
            # again (or another copy of the browser joins using the same FF
            # account), the participant field goes up to 2.

            # TODO: Think about reporting bad data if a session gets to
            # sendrecv *without* 2 people being in the room. That would be
            # weird (and likely chalked up to timestamp slop).

    def final_segment(self):
        """Inform the Room that no more events are coming until far enough
        away from the last one to trigger a timeout. If this knowledge of an
        upcoming drop in the number of participants causes a segment to
        complete, return it. Otherwise, return None.

        """
        FAR_FUTURE = datetime(3000, 1, 1, 0, 0, 0)
        if self.in_session:
            # Get soonest Timeout event, and append it to the segment:
            longest_since_spoke = min(
                [self.clicker, self.built_in],
                key=lambda x: getattr(x.last_event, 'timestamp', FAR_FUTURE))
            timeout = longest_since_spoke.advance_to(FAR_FUTURE)
            assert timeout
            self.segment.append(timeout)
            ret = self.segment.snapshotting(built_in=self.built_in,
                                            clicker=self.clicker)
        else:
            ret = None
        self._clear()
        return ret


class World(object):
    """Serializable state of all potentially in-progress sessions at a point
    in time

    We group events into "session segments", which are periods during which 2
    people attempt to join a room, though they may or may not succeed in
    negotiating bidirectional communication (a "session"). Session segments
    start with 0, 1, or 2 participants, always reach 2 at some point, and then
    descend to < 2. A session segment's last event is the one that causes its
    room to drop from 2 participants to < 2. If the "event" that causes this
    is a timeout, we materialize a virtual Timeout and stick it on the end of
    the segment so we can easily count which segments timed out. Thus, each
    segment ends with < 2 participants, and the first event of the next
    segment may raise it back to 2 again. If a room never has 2 people in it
    at once, it has no segments.

    We require network activity every 5 minutes, so any room without activity
    after 23:55 doesn't need to have anything carried over to the next day.
    The rest must have their state persisted into the next day. We stick the
    portion of the last session segment that falls within the previous day,
    along with Participant state, into a dict and pull it out on the next
    day's encounter of the same room to construct a complete session segment.

    Each day's bucket consists of session segments that end (so we
    don't have to go back and change any days we've already done) on that day.
    Instead of counting how many rooms ever had a sendrecv, we count how many
    sessions ever had one. This seems the most useful daily bucketing in the
    face of rooms and sessions that may span many days.

    In order to know the beginning state of the rooms that span midnights when
    computing just one day (as is typical for the nightly cron job), we could
    either lay down the data somewhere (private, since room tokens are all you
    need to join a room) or recompute the whole previous day as well (or some
    portion of it), hoping to hit a determinable number of participants at
    some point. In the latter case, sessions that span entire days may throw
    us off. We do the former, for greatest accuracy.

    """
    def __init__(self):
        self._rooms = {}  # {token: Room} for each room with a partial segment that ended suspiciously close to midnight at the end of the last day for which segments() was called

    def _non_spanning_segments(self, a_days_events, todays_rooms):
        """Yield segments that end on a given day and don't end close enough
        to a midnight to threaten to span into the next day.

        Squirrel any trailing partial segments away for later resumption.

        :arg todays_rooms: Set to which we add the room tokens we saw. This
            lets a caller pick out rooms whose last segment ended yesterday
            suspiciously close to midnight but then had no continuation today

        """
        for token, a_rooms_events in groupby(a_days_events, lambda e: e.token):  # for each room
            todays_rooms.add(token)

            room = self._rooms.pop(token, Room())  # grab saved state, if any
            for event in a_rooms_events:
                segment = room.do(event)  # update Participants, return a segment if it just finished (and clear internal segment buffer), None otherwise
                if segment:
                    yield segment  # Let the caller count the total segs and see how many made it to sendrecv.
            if not segment:  # We didn't happen to end on a segment boundary.
                if event.is_close_to_midnight():
                    self._rooms[token] = room  # save the partially done segment for tomorrow
                else:
                    final_segment = room.final_segment()
                    if final_segment:
                        yield final_segment  # return whatever's in there, and clear it

    def do(self, a_days_events):
        """Update the world's state to take into account a day's events, and
        yield the segments wholly contained by that day, as well as any
        spilling over midnight from the previous day.

        Yield segments. This is a segment::

            [event 1, event 2, event 3, ...]

        Segments are not necessarily returned in order.

        """
        yesterdays_rooms = set(self._rooms.iterkeys())
        todays_rooms = set()
        for segment in self._non_spanning_segments(a_days_events, todays_rooms):
            yield segment

        # Emit any last segment from each room whose final segment ran up
        # suspiciously close to midnight last night but then had no
        # continuation on the other side. (If it had a continuation, all
        # appropriate segments would have been already yielded by
        # _non_spanning_segments().)
        for token in yesterdays_rooms - todays_rooms:  # If a room had events again today and is spanning the next midnight, don't emit its leftovers.
            room = self._rooms.pop(token)
            final_segment = room.final_segment()
            if final_segment:
                yield final_segment  # return whatever's in there, and clear it


def counts_for_day(segments):
    """Return a StateCounter conveying a histogram of the segments' furthest
    states."""
    counter = StateCounter(c.name() for c in EVENT_CLASSES_WORST_FIRST)
    for segment in segments:
        furthest = segment.furthest_state()
        counter.incr(furthest.name())
    return counter


def success_duration_histogram(segments):
    """Return an iterable of lengths of time it takes to get from tryst to
    sendrecv."""
    # Answer: 90% in <7s, 99% in <23s, from running against most of 8/13/2015. I guess I want to see if the failures are more slanted toward short intervals than this histogram.
    for segment in segments:
        room = Room()
        start = None
        for event in segment:
            room.do(event)
            if start is None and room.in_session:
                start = event.timestamp
            if isinstance(event, SendRecv):
                if start is None:
                    yield 0  # Weirdness. Timestamp slop?
                else:
                    yield (event.timestamp - start).seconds
                break


def failure_duration_histogram(segments):
    """Return an iterable of at-least durations from when 2 people tryst to when
    there's only 1 person in the room.

    Actual duration is *at least* what's returned, almost certainly more, but
    we don't have easy access to the finishing event, which is in the next
    segment. But the point here is to see if there are an unusual number of 0s
    in the output, as in things didn't have enough time to negotiate a
    connection.

    """
    # A full 52% of these come out as 0. That suggests a lot failures could be due to having insufficient time for negotiation (though, of course, it really means "at least 0", not exactly 0, so take that into account. Next, it would be nice to get actual numbers for this, not just "at least" ones.
    for segment in segments:
        room = Room()
        start = None
        for event in segment:
            room.do(event)
            if room.in_session:
                start = event.timestamp
                break
        if start is not None:  # otherwise, 2 people never met. Impossible?
            yield (segment[-1].timestamp - start).seconds
        else:
            yield "Inconceivable!"


def update_metrics(es, version, metrics, world):
    """Update metrics with today's (and previous missed days') data.

    Also update the state of the ``world`` with sessions that may hang over
    into tomorrow.

    If VERSION has increased or ``metrics`` is empty, start over.

    """
    today = date.today()
    yesterday = today - timedelta(days=1)

    if not metrics or VERSION > version:  # need to start over
        start_at = BEGINNING_OF_TIME
        metrics = []
        world = World()
    else:
        # Figure out which days we missed, as of the end of the stored JSON.
        # (This tolerates unreliable cron jobs, which Heroku warns of, and
        # also guards against other transient failures.)
        start_at = datetime.strptime(metrics[-1]['date'], '%Y-%m-%d').date() + timedelta(days=1)

    # Add each of those to the bucket:
    for day in days_between(start_at, today):
        iso_day = day.isoformat()
        print "Computing furthest-state histogram for %s..." % iso_day

        try:
            segments = world.do(events_from_day(iso_day, es))
            counts = counts_for_day(segments)
        except ElasticHttpNotFoundError:
            print 'Index not found. Proceeding to next day.'
            continue
        print counts
        print "%s sessions span midnight (%s%%)." % (len(world._rooms), len(world._rooms) / float(counts.total) * 100)
        a_days_metrics = counts.as_dict()
        a_days_metrics['date'] = iso_day
        metrics.append(a_days_metrics)

    return metrics, world


def main():
    """Pull the JSON of the historical metrics out of S3, compute the new ones
    up through yesterday, and write them back to S3.

    We can assume the JSON is small enough to handle because it's already
    being pulled into the browser in its entirety, along with a dozen other
    datasets, to display the dashboard.

    """
    es = ElasticSearch(environ['ES_URL'],
                       username=environ['ES_USERNAME'],
                       password=environ['ES_PASSWORD'],
                       ca_certs=join(dirname(__file__), 'mozilla-root.crt'),
                       timeout=600)

    # Get previous metrics and midnight-spanning room state from buckets:
    metrics_bucket = VersionedJsonBucket(
        bucket_name='net-mozaws-prod-metrics-data',
        key='loop-server-dashboard/loop_full_room_progress.json',
        access_key_id=environ['METRICS_ACCESS_KEY_ID'],
        secret_access_key=environ['METRICS_SECRET_ACCESS_KEY'])
    version, metrics = metrics_bucket.read()
    world_bucket = PickleBucket(
        bucket_name='mozilla-loop-metrics-state',
        key='session-progress.pickle',
        access_key_id=environ['STATE_ACCESS_KEY_ID'],
        secret_access_key=environ['STATE_SECRET_ACCESS_KEY'])
    world = world_bucket.read()

    metrics, world = update_metrics(es, version, metrics, world)

    # Write back to the buckets:
    world_bucket.write(world)
    metrics_bucket.write(metrics)


if __name__ == '__main__':
    main()


# Observations:
#
# * Most rooms never see 2 people meet: 20K lonely rooms vs. 1500 meeting ones.
# * There are some sessions in which leaves happen without symmetric joins.
#   See if these occur near the beginning of days. Otherwise, I would expect
#   at least Refreshes every 5 minutes.
# * These numbers may be a little high because we're assuming all
#   link-clickers are the same link-clicker. When we start logging sessionID,
#   we can start distinguishing them. (hostname is the IP of the server, not
#   of the client.)
# * We could be nice and not expect a sendrecv to happen if the co-presence of
#   2 people lasts only a few seconds. Maybe we could chart the length of failed
#   sessions and figure out where n sigmas is.<|MERGE_RESOLUTION|>--- conflicted
+++ resolved
@@ -46,11 +46,7 @@
 # The first date for which data for this metric was available in ES is 4/30.
 # Before this, the userType field is missing. I suspect the data is wrong on
 # 4/30, as the sendrecv rate is ridiculously low, so I'm starting at 5/1.
-<<<<<<< HEAD
-BEGINNING_OF_TIME = date(2015, 8, 22)
-=======
 BEGINNING_OF_TIME = date(2015, 9, 3)
->>>>>>> 02fda28c
 
 # Number of seconds without network activity to allow before assuming a room
 # participant is timed out. When this many seconds goes by, they time out.
